--- conflicted
+++ resolved
@@ -91,18 +91,15 @@
   title: Sr. Resident Solutions Architect at Databricks
   url: https://www.linkedin.com/in/-michael-berk/
   image_url: /img/authors/michael_berk.png
-<<<<<<< HEAD
   
 pedro-azevedo:
   name: Pedro Azevedo
   title: Machine Learning Analyst at Adidas
   url: https://www.linkedin.com/in/pedro-azevedo-/
   image_url: /img/authors/pedro.png
-=======
 
 awadelrahman-ahmed:
   name: Awadelrahman M. A. Ahmed
   title: MLflow Ambassador | Cloud Data & Analytics Architect at REMA 1000
   url: https://www.linkedin.com/in/awadelrahman/
-  image_url: /img/authors/awadelrahman_ahmed.png
->>>>>>> 14db6180
+  image_url: /img/authors/awadelrahman_ahmed.png